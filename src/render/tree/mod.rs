use crate::render::{context::Context, disk_usage::FileSize, order::Order};
use crossbeam::channel::{self, Sender};
use error::Error;
use ignore::{WalkBuilder, WalkParallel, WalkState};
use node::Node;
use std::{
    collections::{HashMap, HashSet},
    convert::TryFrom,
    fmt::{self, Display, Formatter},
    fs,
    path::PathBuf,
    slice::Iter,
    thread,
};

/// Errors related to traversal, [Tree] construction, and the like.
pub mod error;

/// Contains components of the [`Tree`] data structure that derive from [`DirEntry`].
///
/// [`Tree`]: Tree
/// [`DirEntry`]: ignore::DirEntry
pub mod node;

/// [ui::LS_COLORS] initialization and ui theme for [Tree].
pub mod ui;

/// In-memory representation of the root-directory and its contents which respects `.gitignore` and
/// hidden file rules depending on [WalkParallel] config.
#[derive(Debug)]
pub struct Tree {
    root: Node,
    ctx: Context,
}

pub type TreeResult<T> = Result<T, Error>;
pub type Branches = HashMap<PathBuf, Vec<Node>>;
pub type TreeComponents = (Node, Branches);

impl Tree {
    /// Constructor for [Tree].
    pub fn new(root: Node, ctx: Context) -> Self {
        Self { root, ctx }
    }

    /// Initiates file-system traversal and [Tree construction].
    pub fn init(ctx: Context) -> TreeResult<Self> {
        let root = Self::traverse(&ctx)?;

        Ok(Self::new(root, ctx))
    }

    /// Returns a reference to the root [Node].
    fn root(&self) -> &Node {
        &self.root
    }

    /// Maximum depth to display
    fn level(&self) -> usize {
        self.ctx.level.unwrap_or(usize::MAX)
    }

    fn context(&self) -> &Context {
        &self.ctx
    }

    /// Parallel traversal of the root directory and its contents taking `.gitignore` into
    /// consideration. Parallel traversal relies on `WalkParallel`. Any filesystem I/O or related
    /// system calls are expected to occur during parallel traversal; thus post-processing of all
    /// directory entries should be completely CPU-bound. If filesystem I/O or system calls occur
    /// outside of the parallel traversal step please report an issue.
    fn traverse(ctx: &Context) -> TreeResult<Node> {
        let walker = WalkParallel::try_from(ctx)?;
        let (tx, rx) = channel::unbounded::<Node>();

        // Receives directory entries from the workers used for parallel traversal to construct the
        // components needed to assemble a `Tree`.
        let tree_components = thread::spawn(move || -> TreeResult<TreeComponents> {
            let mut branches: Branches = HashMap::new();
            let mut inodes = HashSet::new();
            let mut root = None;

            while let Ok(node) = rx.recv() {
                if node.is_dir() {
                    let node_path = node.path();

                    if !branches.contains_key(node_path) {
                        branches.insert(node_path.to_owned(), vec![]);
                    }

                    if node.depth == 0 {
                        root = Some(node);
                        continue;
                    }
                }

                if let Some(inode) = node.inode() {
                    if inode.nlink > 1 {
                        // If a hard-link is already accounted for skip the subsequent one.
                        if !inodes.insert(inode.properties()) {
                            continue;
                        }
                    }
                }

                let parent = node.parent_path_buf().ok_or(Error::ExpectedParent)?;

                let update = branches.get_mut(&parent).map(|mut_ref| mut_ref.push(node));

                if update.is_none() {
                    branches.insert(parent, vec![]);
                }
            }

            let root_node = root.ok_or(Error::MissingRoot)?;

            Ok((root_node, branches))
        });

        // All filesystem I/O and related system-calls should be relegated to this. Directory
        // entries that are encountered are sent to the above thread for processing.
        walker.run(|| {
            Box::new(|entry_res| {
                let tx = Sender::clone(&tx);

                entry_res
                    .map(|entry| Node::from((&entry, ctx)))
                    .map(|node| tx.send(node).unwrap())
                    .map(|_| WalkState::Continue)
                    .unwrap_or(WalkState::Skip)
            })
        });

        drop(tx);

        let (mut root, mut branches) = tree_components.join().unwrap()?;

        Self::assemble_tree(&mut root, &mut branches, ctx);

        if ctx.prune {
            root.prune_directories()
        }

        Ok(root)
    }

    /// Takes the results of the parallel traversal and uses it to construct the [Tree] data
    /// structure. Sorting occurs if specified.
    fn assemble_tree(current_node: &mut Node, branches: &mut Branches, ctx: &Context) {
        let children = branches.remove(current_node.path()).unwrap();

        current_node.set_children(children);

        let mut dir_size = FileSize::new(0, ctx.disk_usage, ctx.prefix, ctx.scale);

        current_node.children_mut().for_each(|node| {
            if node.is_dir() {
                Self::assemble_tree(node, branches, ctx);
            }

            if let Some(fs) = node.file_size() {
                dir_size += fs
            }
        });

        if dir_size.bytes > 0 {
            current_node.set_file_size(dir_size)
        }

<<<<<<< HEAD
        Order::from((ctx.sort(), ctx.dirs_first()))
            .comparator()
            .map(|func| current_node.sort_children(func));
=======
        if let Some(order) = ctx.sort().map(|s| Order::from((s, ctx.dirs_first()))) {
            if let Some(func) = order.comparator() {
                current_node.sort_children(func);
            }
        }
>>>>>>> 76735392
    }
}

impl TryFrom<&Context> for WalkParallel {
    type Error = Error;

    fn try_from(clargs: &Context) -> Result<Self, Self::Error> {
        let root = fs::canonicalize(clargs.dir())?;

        fs::metadata(&root).map_err(|e| Error::DirNotFound(format!("{}: {e}", root.display())))?;

        Ok(WalkBuilder::new(root)
            .follow_links(clargs.follow_links)
            .git_ignore(!clargs.ignore_git_ignore)
            .hidden(!clargs.hidden)
            .threads(clargs.threads)
            .overrides(clargs.overrides()?)
            .build_parallel())
    }
}

impl Display for Tree {
    fn fmt(&self, f: &mut Formatter<'_>) -> fmt::Result {
        let root = self.root();
        let level = self.level();
        let theme = ui::get_theme();

        let ctx = self.context();
        fn extend_output(
            f: &mut Formatter,
            node: &Node,
            prefix: &str,
            ctx: &Context,
        ) -> fmt::Result {
            if ctx.size_left && !ctx.suppress_size {
                node.display_size_left(f, prefix, ctx)?;
                writeln!(f, "")
            } else {
                node.display_size_right(f, prefix, ctx)?;
                writeln!(f, "")
            }
        }

        fn traverse(
            f: &mut Formatter,
            children: Iter<Node>,
            base_prefix: &str,
            level: usize,
            theme: &ui::ThemesMap,
            ctx: &Context,
        ) -> fmt::Result {
            let mut peekable = children.peekable();

            while let Some(child) = peekable.next() {
                let last_entry = peekable.peek().is_none();
                let prefix = base_prefix.to_owned()
                    + if last_entry {
                        theme.get("uprt").unwrap()
                    } else {
                        theme.get("vtrt").unwrap()
                    };

                extend_output(f, child, &prefix, ctx)?;

                if !child.is_dir() || child.depth + 1 > level {
                    continue;
                }

                if child.has_children() {
                    let children = child.children();

                    let new_theme = if child.is_symlink() {
                        ui::get_link_theme()
                    } else {
                        theme
                    };

                    let new_base = base_prefix.to_owned()
                        + if last_entry {
                            ui::SEP
                        } else {
                            theme.get("vt").unwrap()
                        };

                    traverse(f, children, &new_base, level, new_theme, ctx)?;
                }
            }
            Ok(())
        }

        extend_output(f, root, "", ctx)?;
        traverse(f, root.children(), "", level, theme, ctx)?;
        Ok(())
    }
}<|MERGE_RESOLUTION|>--- conflicted
+++ resolved
@@ -167,17 +167,9 @@
             current_node.set_file_size(dir_size)
         }
 
-<<<<<<< HEAD
         Order::from((ctx.sort(), ctx.dirs_first()))
             .comparator()
             .map(|func| current_node.sort_children(func));
-=======
-        if let Some(order) = ctx.sort().map(|s| Order::from((s, ctx.dirs_first()))) {
-            if let Some(func) = order.comparator() {
-                current_node.sort_children(func);
-            }
-        }
->>>>>>> 76735392
     }
 }
 
